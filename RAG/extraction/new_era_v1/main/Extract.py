--- conflicted
+++ resolved
@@ -110,10 +110,6 @@
         """Setup API Google untuk metode multimodal."""
         load_dotenv()
         self.google_api_key = os.getenv('GOOGLE_API_KEY')
-<<<<<<< HEAD
-        # self.google_api_key = "AIzaSyDvdiAiOUJydBvgStzosIC3UeCOqKfh2UQ"
-=======
->>>>>>> e8181c34
         
         # Configure Gemini API jika API key tersedia
         if self.google_api_key:
